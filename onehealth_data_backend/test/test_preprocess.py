--- conflicted
+++ resolved
@@ -986,21 +986,15 @@
     assert pfname == "test_data_2025_2025_today.nc"
 
     # check if there is new file created
-<<<<<<< HEAD
-    assert (tmp_path / "test_data_2025_2025_today.nc").exists()
-    with xr.open_dataset(tmp_path / "test_data_2025_2025_today.nc") as ds:
-=======
-    assert (tmp_path / "test_data_2025-2025.nc").exists()
-    with xr.open_dataset(tmp_path / "test_data_2025-2025.nc") as ds:
->>>>>>> 91623660
+    assert (tmp_path / "test_data_2025-2025_today.nc").exists()
+    with xr.open_dataset(tmp_path / "test_data_2025-2025_today.nc") as ds:
         assert len(ds["t2m"].time) == 1
         assert len(ds["tp"].time) == 1
     # check if the settings file is also saved
     assert (tmp_path / "settings_today.json").exists()
 
-<<<<<<< HEAD
     # check when file name ends with raw
-    (tmp_path / "test_data_2025_2025_today.nc").unlink()
+    (tmp_path / "test_data_2025-2025_today.nc").unlink()
     file_path = tmp_path / "test_data_raw.nc"
     get_dataset.to_netcdf(file_path)
 
@@ -1009,7 +1003,7 @@
         settings=tmp_path / "settings.json",
         unique_tag="anotherday",
     )
-    assert pfname == "test_data_2025_2025_anotherday.nc"
+    assert pfname == "test_data_2025-2025_anotherday.nc"
     assert (tmp_path / pfname).exists()
     assert (tmp_path / "settings_anotherday.json").exists()
 
@@ -1056,7 +1050,7 @@
         unique_tag="20250818",
     )
 
-    assert pfname == "test_data_2025_2025_20250818.nc"
+    assert pfname == "test_data_2025-2025_20250818.nc"
 
     # check if there is new file created in the specified output directory
     # the output dir should be created if it does not exist
@@ -1067,15 +1061,6 @@
     (Path(tmpdir) / "data" / "processed" / pfname).unlink()
     (Path(tmpdir) / "data" / "processed" / "settings_20250818.json").unlink()
     (Path(tmpdir) / "data" / "processed").rmdir()
-=======
-    # check if file name ends with raw
-    (tmp_path / "test_data_2025-2025.nc").unlink()
-    file_path = tmp_path / "test_data_raw.nc"
-    get_dataset.to_netcdf(file_path)
-
-    _ = preprocess.preprocess_data_file(file_path, settings)
-    assert (tmp_path / "test_data_2025-2025.nc").exists()
->>>>>>> 91623660
 
 
 def test_aggregate_netcdf_nuts_invalid(tmp_path, get_dataset, get_nuts_data):
